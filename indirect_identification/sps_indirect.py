
from typing import Tuple, List, Union, Optional
import numpy as np
from dB.sim_db import SPSType
from indirect_identification.d_tfs import d_tfs, invert_matrix, apply_tf_matrix
from types import SimpleNamespace
from indirect_identification.sps_utils import *
from indirect_identification.tf_methods.fast_tfs_methods_fast_math import lfilter_numba

np.random.seed(42)

class SPS_indirect_model:
    """
    Indirect Sign Perturbed Sum (SPS) model class.
    """
    def __init__(self, m: int, q: int, N: int = 50, 
                 n_states: int = 1, n_inputs: int = 1, n_outputs: int = 1, 
                 n_noise: int = -1, epsilon: float = 1e-6):
        """
        Initialize the SPS model.
        
        Parameters:
        m (int): .
        q (int): .
        N (int): The lngeth of sequences to be used for the SPS.
        n_states (int): Number of states in the system. if siso, it is the max order of the system.
        n_inputs (int): Number of inputs in the system.
        n_outputs (int): Number of outputs in the system.
        n_noise (int): order of the noise polynomial. -1 if the C(s) = 1. 
        """
        self.N = N
        self.m = m
        self.q = q
        self.n_states = n_states
        self.n_inputs = n_inputs
        self.n_outputs = n_outputs
        self.n_noise = n_noise
        self.is_siso = n_inputs == 1 and n_outputs == 1
        self.epsilon = epsilon
        self.max_order = max(self.n_states, self.n_inputs, self.n_outputs, self.n_noise)
        self.N_max = self.N + self.max_order + 1
        self.create_phi_method = get_phi_method(n_inputs=n_inputs, n_outputs=n_outputs, n_noise=n_noise)
        self._initialise_alpha_phi_order()

    def _initialise_alpha_phi_order(self):
        """
        Initialize the alpha matrix and the permutation order for the SPS.
        """
        self.alpha = np.sign(np.random.randn(self.m,self.N_max))
        self.alpha[0, :] = 1
        if not self.is_siso:
            self.alpha = np.broadcast_to(self.alpha,(self.n_outputs,self.m,self.N_max)).transpose(1,0,2)

        self.pi_order = np.random.permutation(np.arange(self.m))

    def sps_indicator(self, Y_t: np.ndarray, U_t: np.ndarray,
                  A: np.ndarray, B: np.ndarray, C: np.ndarray, 
                  G: Union['d_tfs', np.ndarray], H: Union['d_tfs', np.ndarray],
                  sps_type: SPSType,
                  F: Optional[Union['d_tfs', np.ndarray]] = None,
                  L: Optional[Union['d_tfs', np.ndarray]] = None,
                  R_t: Optional[np.ndarray] = None, Lambda: Optional[np.ndarray] = None
                  ) -> Tuple[bool, np.ndarray]:
        """
        SPS indicator, returns True if the tested transfer functions G and H are 
        in the SPS region. The function handles both open-loop and closed-loop scenarios.

        Parameters:
            Y_t (np.ndarray): Output array n_outputs x t. 
            U_t (np.ndarray): Input array  n_inputs x t.
            A (np.ndarray): A polynomial np array.
            B (np.ndarray): B polynomial/s np array.
            C (np.ndarray): C polynomial/s np array.
            G (Union['d_tfs', np.ndarray]): Transfer function G.
            H (Union['d_tfs', np.ndarray]): Transfer function H.
            sps_type (SPSType): Type of SPS (e.g., whether system is running in closed loop or open).
            F (Optional[Union['d_tfs', np.ndarray]]): Transfer function F (required for closed loop).
            L (Optional[Union['d_tfs', np.ndarray]]): Transfer function L (required for closed loop).
            R_t (Optional[np.ndarray]): Reference array (required for closed loop).
            Lambda (Optional[np.ndarray]): Regularization or weighting parameter of shape n_output x n_output.
                                          If not provided, Lambda will be estimated from the estimated noise. 

        Returns:
            Tuple[bool, np.ndarray]: A tuple where the first element is a boolean indicating 
            whether the system is in the SPS region (True or False), and the second element 
            is the corresponding array of results (e.g., computed values related to the SPS region).
        """
        if sps_type == SPSType.CLOSED_LOOP:
            if F is None or L is None or R_t is None:
                raise ValueError("F and L must be provided for closed-loop SPS.")
            G_0, H_0 = self.transform_to_open_loop(G, H, F, L)
            U = R_t
        elif sps_type == SPSType.OPEN_LOOP:
            G_0, H_0 = G, H
            U = U_t
        else:
            raise ValueError("Invalid SPS type. Use SPSType.CLOSED_LOOP or SPSType.OPEN_LOOP.")

        if self.is_siso:
            phi_U_t = U[0]
            if sps_type == SPSType.CLOSED_LOOP:
                # check if L is a np array if its extract it
                if isinstance(L, np.ndarray):
                    L = L[0]
                if isinstance(F, np.ndarray):
                    F = F[0]
                phi_U_t = L * phi_U_t
            phi_U_t = phi_U_t[-self.N_max:]
        else:
            phi_U_t = U
            if sps_type == SPSType.CLOSED_LOOP:
                phi_U_t = apply_tf_matrix(L, phi_U_t)
            phi_U_t = phi_U_t[:, -self.N_max:]
        
        phi_U_t = np.broadcast_to(phi_U_t, (self.m, *phi_U_t.shape))
  
        return self.indirect_sps(G_0=G_0, H_0=H_0, 
                           Y_t=Y_t, U_t=U, phi_U_t=phi_U_t, 
                           A=A, B=B, C=C, F=F, sps_type=sps_type, Lambda=Lambda)


    def transform_to_open_loop(self, G, H, F, L):
        if self.is_siso:
            return self.transform_to_open_loop_siso(G, H, F, L)
        else:
            return self.transform_to_open_loop_mimo(G, H, F, L)
    
    def transform_to_open_loop_siso(self, 
                               G: Union['d_tfs', np.float64], 
                               H: Union['d_tfs', np.float64], 
                               F: Union['d_tfs', np.float64], 
                               L: Union['d_tfs', np.float64]) -> Tuple['d_tfs', 'd_tfs']:
        """
        Transform the closed-loop system to an open-loop system.
        
        This function takes the closed-loop system transfer functions G, H, F, and L, and
        returns the corresponding open-loop transfer functions G_0 and H_0.
        
        Parameters:
            G (tuple): The transfer function G (closed-loop).
            H (tuple): The transfer function H (closed-loop).
            F (tuple): The transfer function F (closed-loop).
            L (tuple): The transfer function L (closed-loop).
            
        Returns:
            tuple: A tuple containing the open-loop transfer functions G_0 and H_0.
        """
<<<<<<< HEAD
        if not isinstance(G, d_tfs):
            G = d_tfs(G)
        if not isinstance(H, d_tfs):
            H = d_tfs(H)
        if not isinstance(F, d_tfs) and len(np.array([F])) > 1:
            F = d_tfs(F)
        if not isinstance(L, d_tfs) and len(np.array([L])) > 1:
            L = d_tfs(L)

=======
>>>>>>> d8e61e36
        GF_plus_I = (G * F) + 1
        i_GF_plus_I = 1/GF_plus_I
        for tf in [L, i_GF_plus_I]:
            if isinstance(tf, d_tfs):
                if not tf.is_stable():
                    raise ValueError(f"Error transforming to open loop: stability conditions not satisfied. Failed for {tf}")

        G_0 = i_GF_plus_I * G * L
        H_0 = i_GF_plus_I * H
        return G_0, H_0
    
    def transform_to_open_loop_mimo(self, G, H, F, L: np.ndarray): 
        # L assumptions
        for tf in L.flat:
            d_tfs.sps_assumption_check(tf=tf, value_check=False, check_stability=True)
        GF_plus_I = (G @ F) + np.eye(G.shape[0])
        i_GF_plus_I = invert_matrix(GF_plus_I)
        for tf in i_GF_plus_I.flat:
                d_tfs.sps_assumption_check(tf=tf, value_check=False, check_stability=True)
        
        G_0 = i_GF_plus_I @ G @ L
        H_0 = i_GF_plus_I @ H
        return G_0, H_0
    
    def indirect_sps(self, G_0: Union['d_tfs', np.ndarray], H_0: Union['d_tfs', np.ndarray],
                       Y_t: np.ndarray, U_t: np.ndarray, phi_U_t: np.ndarray,
                          A: np.ndarray, B: np.ndarray, C: np.ndarray, 
                          F: Union['d_tfs', np.ndarray], sps_type: SPSType, Lambda: np.ndarray) -> bool:
        if self.is_siso:
            return self.indirect_sps_siso(G_0, H_0, Y_t, U_t, phi_U_t, A, B, C, F, sps_type)
        else:
            return self.indirect_sps_mimo(G_0, H_0, Y_t, U_t, phi_U_t, A, B, C, F, sps_type, Lambda)

    def indirect_sps_mimo(self, G_0: np.ndarray, H_0: np.ndarray,
                       Y_t: np.ndarray, U_t: np.ndarray, phi_U_t: np.ndarray,
                          A: np.ndarray, B: np.ndarray, C: np.ndarray, 
                          F: np.ndarray, sps_type: SPSType, Lambda: np.ndarray) -> bool:
        
        try:
            # create the perturbed noise, y, u
            YGU = Y_t - apply_tf_matrix(G_0, U_t)
            H_invert = np.zeros_like(H_0)
            for i in range(self.n_outputs):
                H_invert[i,i]=d_tfs((A, C[i]))
            N_hat = apply_tf_matrix(H_invert,YGU)
            perturbed_N_hat, U_t_par, N_hat_par = get_U_perturbed_nhat(N_hat, U_t, self.alpha, self.N_max)
            y_bar = apply_tf_matrix(G_0, U_t_par) + apply_tf_matrix(H_0, perturbed_N_hat[:]) 
            if sps_type == SPSType.CLOSED_LOOP:
                FY = apply_tf_matrix(F, y_bar)
                phi_U_t = phi_U_t - FY
            phi_tilde = self.create_phi_method(Y=y_bar, U=phi_U_t, A=A, B=B, C=C)
            # compute S
            S = compute_S(N_hat_par, perturbed_N_hat, phi_tilde, self.N, Lambda)
            # Ranking
            combined = np.array(list(zip(self.pi_order, S)))
            order = np.lexsort(combined.T)
            rank_R = np.where(order == 0)[0][0] + 1
            return rank_R <= self.m - self.q
        except Exception as e:
            raise ValueError(f"Error in open-loop SPS: {e}")

    def indirect_sps_siso(self, G_0: 'd_tfs', H_0: 'd_tfs',
                       Y_t: np.ndarray, U_t: np.ndarray, phi_U_t: np.ndarray, 
                      A: np.ndarray, B: np.ndarray, C: np.ndarray, 
                      F: 'd_tfs', sps_type: SPSType) -> bool:
        """
        Perform open-loop SPS.
        
        Parameters:
        G_0 (d_tfs): The open-loop transfer function G_0.
        H_0 (d_tfs): The open-loop transfer function H_0.
        Y_t (array): The output sequence.
        U_t (array): The input sequence.
        A (array): The A polynomial coefficients.
        B (array): The B polynomial coefficients.
        C (array): The C polynomial coefficients.
        
        Returns:
        tuple: A boolean indicating if the rank is within the threshold and the S values.
        """
        try:
            YGU = Y_t - G_0*U_t
            N_hat = (1/H_0)*YGU
            
            # Extract relevant segments
            N_hat_par = N_hat[:, -self.N_max:]
            U_t_par = U_t[:, -self.N_max:]
            perturbed_N_hat = np.multiply(self.alpha, N_hat_par)
            # Compute y_bar vectorized
            y_bar = G_0*U_t_par[None, :] + H_0*(perturbed_N_hat[:, None])
            y_bar = y_bar.transpose(1, 0, 2)[0]
            if sps_type == SPSType.CLOSED_LOOP:
                FY = F*y_bar
                phi_U_t = phi_U_t - FY
            # Compute phi_tilde
            phi_tilde = self.create_phi_method(Y=y_bar, U=phi_U_t, A=A, B=B, C=C)
            phi_tilde = phi_tilde[:,-self.N:,:]
            perturbed_N_hat = perturbed_N_hat[:,-self.N:]
            # Compute Cholesky decomposition and norm squared
            R = np.matmul(phi_tilde.transpose(0, 2, 1), phi_tilde) / self.N
            L = np.linalg.cholesky(R)
            Q, R = np.linalg.qr(L)
            R_root_inv = np.linalg.solve(R, Q.transpose(0, 2, 1))
            weighted_sum = np.matmul(phi_tilde.transpose(0, 2, 1), perturbed_N_hat[:, :, None])
            S = np.sum(np.square(np.matmul(R_root_inv, weighted_sum)), axis=(1, 2))
            # Ranking
            combined = np.array(list(zip(self.pi_order, S)))
            order = np.lexsort(combined.T)
            rank_R = np.where(order == 0)[0][0] + 1
            
            return rank_R <= self.m - self.q
        except Exception as e:
            raise ValueError(f"Error in open-loop SPS: {e}")<|MERGE_RESOLUTION|>--- conflicted
+++ resolved
@@ -145,18 +145,6 @@
         Returns:
             tuple: A tuple containing the open-loop transfer functions G_0 and H_0.
         """
-<<<<<<< HEAD
-        if not isinstance(G, d_tfs):
-            G = d_tfs(G)
-        if not isinstance(H, d_tfs):
-            H = d_tfs(H)
-        if not isinstance(F, d_tfs) and len(np.array([F])) > 1:
-            F = d_tfs(F)
-        if not isinstance(L, d_tfs) and len(np.array([L])) > 1:
-            L = d_tfs(L)
-
-=======
->>>>>>> d8e61e36
         GF_plus_I = (G * F) + 1
         i_GF_plus_I = 1/GF_plus_I
         for tf in [L, i_GF_plus_I]:
