--- conflicted
+++ resolved
@@ -149,25 +149,15 @@
         """
         GF_plus_I = (G * F) + 1
         i_GF_plus_I = 1/GF_plus_I
-<<<<<<< HEAD
-        
-        if not all(tf.is_stable() for tf in [L, G, H, 1/H, i_GF_plus_I] if isinstance(tf, d_tfs)):
-            raise OpenLoopStabilityError(f"Error transforming to open loop: stability conditions not satisfied.")
-        
-=======
         for tf in [L, i_GF_plus_I]:
             if isinstance(tf, d_tfs):
                 if not tf.is_stable():
-                    raise ValueError(f"Error transforming to open loop: stability conditions not satisfied. Failed for {tf}")
-
->>>>>>> d8e61e36
+                    raise OpenLoopStabilityError(f"Error transforming to open loop: stability conditions not satisfied. Failed for {tf}")
+
         G_0 = i_GF_plus_I * G * L
         H_0 = i_GF_plus_I * H
         return G_0, H_0
     
-<<<<<<< HEAD
-    def open_loop_sps(self, G_0: 'd_tfs', H_0: 'd_tfs', Y_t: np.ndarray, U_t: np.ndarray, n_a: int, n_b: int, return_rank=False) -> Tuple[bool, np.ndarray]:
-=======
     def transform_to_open_loop_mimo(self, G, H, F, L: np.ndarray): 
         # L assumptions
         for tf in L.flat:
@@ -193,7 +183,7 @@
     def indirect_sps_mimo(self, G_0: np.ndarray, H_0: np.ndarray,
                        Y_t: np.ndarray, U_t: np.ndarray, phi_U_t: np.ndarray,
                           A: np.ndarray, B: np.ndarray, C: np.ndarray, 
-                          F: np.ndarray, sps_type: SPSType, Lambda: np.ndarray) -> bool:
+                          F: np.ndarray, sps_type: SPSType, Lambda: np.ndarray, return_rank: bool=False) -> Union[bool, Tuple[bool, float]]:
         
         try:
             # create the perturbed noise, y, u
@@ -214,15 +204,14 @@
             combined = np.array(list(zip(self.pi_order, S)))
             order = np.lexsort(combined.T)
             rank_R = np.where(order == 0)[0][0] + 1
-            return rank_R <= self.m - self.q
+            return rank_R <= self.m - self.q if not return_rank else rank_R <= self.m - self.q, rank_R/self.m
         except Exception as e:
             raise ValueError(f"Error in open-loop SPS: {e}")
 
     def indirect_sps_siso(self, G_0: 'd_tfs', H_0: 'd_tfs',
                        Y_t: np.ndarray, U_t: np.ndarray, phi_U_t: np.ndarray, 
                       A: np.ndarray, B: np.ndarray, C: np.ndarray, 
-                      F: 'd_tfs', sps_type: SPSType) -> bool:
->>>>>>> d8e61e36
+                      F: 'd_tfs', sps_type: SPSType, return_rank: bool=False) -> Union[bool, Tuple[bool, float]]:
         """
         Perform open-loop SPS.
         
@@ -238,8 +227,6 @@
         Returns:
         tuple: A boolean indicating if the rank is within the threshold and the S values.
         """
-        if not all(tf.is_stable() for tf in [G_0, H_0] if isinstance(tf, d_tfs)):
-            raise OpenLoopStabilityError(f"Error transforming to open loop: stability conditions not satisfied.")
         
         try:
             YGU = Y_t - G_0*U_t
@@ -271,13 +258,6 @@
             order = np.lexsort(combined.T)
             rank_R = np.where(order == 0)[0][0] + 1
             
-<<<<<<< HEAD
-            if return_rank:
-                return rank_R <= self.m - self.q, rank_R / self.m, S
-            else:
-                return rank_R <= self.m - self.q, S
-=======
-            return rank_R <= self.m - self.q
->>>>>>> d8e61e36
+            return rank_R <= self.m - self.q if not return_rank else rank_R <= self.m - self.q, rank_R/self.m
         except Exception as e:
             raise ValueError(f"Error in open-loop SPS: {e}")